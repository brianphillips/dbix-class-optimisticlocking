--- conflicted
+++ resolved
@@ -1,11 +1,7 @@
 Revision history for DBIx-Class-OptimisticLocking
 
 0.02    2011-08-22
-<<<<<<< HEAD
-        Fixed to work with newer versions of DBIC that no longer use the 
-=======
         Fixed to work with newer versions of DBIC that no longer use the
->>>>>>> fbafcf91
 		$self->{_orig_ident} internal attribute.
 0.01    2008-11-13
         First version, released on an unsuspecting world.
